--- conflicted
+++ resolved
@@ -1,55 +1,38 @@
-import should from 'should';
-import { coins } from '@bitgo/statics';
-import { Transaction } from '../../../../src/coin/eth/transaction';
-<<<<<<< HEAD
-import { KeyPair } from '../../../../src/coin/eth';
-
-const TXDATA = {
-  nonce: 1,
-  to: '0xBa8eA9C3729686d7DB120efCfC81cD020C8DC1CB',
-  value: 125,
-  chainId: 31,
-  gasLimit: 12000,
-  gasPrice: 10,
-  data: '0x1',
-};
-const TEST_KEYPAIR = new KeyPair({ prv: 'E9574834182AAC2AD777D2851762E5D5D7BEAC1F36E09D12B3944A627BE1D360' });
-const ENCODED_TRANSACTION =
-  '0xf84b010a822ee080800177a03e2d118a9b2876c3f773df3b31931b8f95c81c95fe24095f92bafae8758c91eda021d738bf838399f7730712cf230ac1b1d092dd2a088be52c3aa23d6a973ec323';
-=======
-import * as testData from '../../../resources/eth/eth';
->>>>>>> 089884b8
-
-describe('ETH Transaction', function() {
-  describe('should throw empty transaction', function() {
-    const tx = new Transaction(coins.get('eth'));
-    should.throws(() => tx.toJson());
-    should.throws(() => tx.toBroadcastFormat());
-  });
-
-  describe('should return valid transaction', function() {
-    const tx = new Transaction(coins.get('eth'), testData.TXDATA);
-    should.equal(tx.toJson(), testData.TXDATA);
-    should.throws(() => tx.toBroadcastFormat());
-  });
-
-  describe('should sign', function() {
-    it('invalid', function() {
-      const tx = new Transaction(coins.get('eth'));
-      return tx.sign(testData.KEYPAIR_PRV).should.be.rejected();
-    });
-
-    it('valid', function() {
-      const tx = new Transaction(coins.get('eth'), testData.TXDATA);
-      return tx.sign(testData.KEYPAIR_PRV).should.be.fulfilled();
-    });
-  });
-
-  describe('should return encoded tx', function() {
-    it('valid sign', async function() {
-      const tx = new Transaction(coins.get('eth'), testData.TXDATA);
-      await tx.sign(testData.KEYPAIR_PRV);
-      should.equal(tx.toBroadcastFormat(), testData.ENCODED_TRANSACTION);
-    });
-  });
-});
+import should from 'should';
+import { coins } from '@bitgo/statics';
+import { Transaction } from '../../../../src/coin/eth/transaction';
+import * as testData from '../../../resources/eth/eth';
+
+describe('ETH Transaction', function() {
+  describe('should throw empty transaction', function() {
+    const tx = new Transaction(coins.get('eth'));
+    should.throws(() => tx.toJson());
+    should.throws(() => tx.toBroadcastFormat());
+  });
+
+  describe('should return valid transaction', function() {
+    const tx = new Transaction(coins.get('eth'), testData.TXDATA);
+    should.equal(tx.toJson(), testData.TXDATA);
+    should.throws(() => tx.toBroadcastFormat());
+  });
+
+  describe('should sign', function() {
+    it('invalid', function() {
+      const tx = new Transaction(coins.get('eth'));
+      return tx.sign(testData.KEYPAIR_PRV).should.be.rejected();
+    });
+
+    it('valid', function() {
+      const tx = new Transaction(coins.get('eth'), testData.TXDATA);
+      return tx.sign(testData.KEYPAIR_PRV).should.be.fulfilled();
+    });
+  });
+
+  describe('should return encoded tx', function() {
+    it('valid sign', async function() {
+      const tx = new Transaction(coins.get('eth'), testData.TXDATA);
+      await tx.sign(testData.KEYPAIR_PRV);
+      should.equal(tx.toBroadcastFormat(), testData.ENCODED_TRANSACTION);
+    });
+  });
+});