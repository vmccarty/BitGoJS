--- conflicted
+++ resolved
@@ -1,10 +1,6 @@
 {
   "name": "@bitgo/express",
-<<<<<<< HEAD
   "version": "9.12.1",
-=======
-  "version": "9.12.0",
->>>>>>> 60f423db
   "private": true,
   "description": "Local signing server and proxy for the BitGo platform",
   "main": "./dist/src/index.js",
@@ -43,7 +39,7 @@
   },
   "dependencies": {
     "argparse": "^1.0.10",
-    "bitgo": "^14.1.0",
+    "bitgo": "^14.2.0-rc.2",
     "bluebird": "^3.5.3",
     "body-parser": "^1.19.0",
     "connect-timeout": "^1.9.0",
