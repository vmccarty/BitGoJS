{
  "name": "@bitgo/express",
<<<<<<< HEAD
  "version": "9.7.8-rc.2",
=======
  "version": "9.7.7",
>>>>>>> 4822db88
  "private": true,
  "description": "Local signing server and proxy for the BitGo platform",
  "main": "./dist/src/index.js",
  "types": "./dist/src/index.d.ts",
  "bin": {
    "bitgo-express": "./bin/bitgo-express"
  },
  "keywords": [
    "bitgo"
  ],
  "author": "Tyler Levine <tyler@bitgo.com>",
  "license": "Apache-2.0",
  "repository": {
    "type": "git",
    "url": "https://github.com/BitGo/BitGoJS.git"
  },
  "scripts": {
    "test": "npm run unit-test",
    "unit-test": "nyc -- mocha --opts test/mocha.opts \"test/unit/**/*.ts\"",
    "integration-test": "nyc -- mocha --opts test/mocha.opts \"test/integration/**/*.ts\"",
    "clean": "rm -rf dist/*",
    "prepare": "npm run build",
    "audit": "if [ \"$(npm --version | cut -d. -f1)\" -ge \"6\" ]; then npm audit; else echo \"npm >= 6 required to perform audit. skipping...\"; fi",
    "lint": "eslint 'src/**/*.ts' 'test/**/*.ts'",
    "build": "tsc",
    "upload-artifacts": "node scripts/upload-test-reports.js",
    "start": "node bin/bitgo-express",
    "update-bitgo": "bash ./scripts/update-bitgo.sh",
    "build-docker": "docker build -f ../../Dockerfile -t bitgosdk/express:latest -t bitgosdk/express:$(jq -r .version < package.json) ../..",
    "push-docker": "docker push bitgosdk/express:latest bitgosdk/express:$(jq -r .version < package.json)",
    "precommit": "lint-staged",
    "check-fmt": "prettier --check '{src,test}/**/*.{ts,js,json}'",
    "unprettied": "grep -R -L --include '*.ts' --include '*.js' --include '*.json' '@prettier' src test",
    "fmt": "prettier --write '{src,test}/**/*.{ts,js,json}'"
  },
  "dependencies": {
    "argparse": "^1.0.10",
<<<<<<< HEAD
    "bitgo": "^11.9.1-rc.2",
=======
    "bitgo": "^11.9.0",
>>>>>>> 4822db88
    "bluebird": "^3.5.3",
    "body-parser": "^1.19.0",
    "debug": "^3.1.0",
    "express": "^4.16.4",
    "http-proxy": "^1.18.1",
    "lodash": "^4.17.20",
    "morgan": "^1.9.1"
  },
  "devDependencies": {
    "@types/argparse": "^1.0.36",
    "@types/bluebird": "^3.5.25",
    "@types/body-parser": "^1.17.0",
    "@types/express": "^4.16.1",
    "@types/http-proxy": "^1.17.0",
    "@types/lodash": "^4.14.121",
    "@types/mocha": "^5.2.6",
    "@types/morgan": "^1.7.35",
    "@types/nock": "^9.3.1",
    "@types/node": "^11.11.4",
    "@types/sinon": "^7.0.6",
    "@typescript-eslint/eslint-plugin": "^1.4.2",
    "@typescript-eslint/parser": "^1.4.2",
    "bignumber.js": "^8.0.1",
    "eslint": "^5.16.0",
    "eslint-config-prettier": "^4.2.0",
    "lint-staged": "^9.2.0",
    "mocha": "^7.0.0",
    "mocha-junit-reporter": "^1.22.0",
    "mocha-lcov-reporter": "^1.3.0",
    "mochawesome": "^5.0.0",
    "nock": "^10.0.6",
    "nyc": "^15.0.0",
    "prettier": "^1.17.0",
    "should": "^13.2.3",
    "should-http": "^0.1.1",
    "should-sinon": "^0.0.6",
    "sinon": "^6.3.5",
    "supertest": "^4.0.2",
    "supertest-as-promised": "https://github.com/BitGo/supertest-as-promised/archive/a7f4b612b9fa090ae33a9616c41862aec2b25c7e.tar.gz",
    "ts-node": "^8.1.0",
    "typescript": "~3.5.3"
  },
  "nyc": {
    "extension": [
      ".ts"
    ]
  }
}<|MERGE_RESOLUTION|>--- conflicted
+++ resolved
@@ -1,10 +1,6 @@
 {
   "name": "@bitgo/express",
-<<<<<<< HEAD
   "version": "9.7.8-rc.2",
-=======
-  "version": "9.7.7",
->>>>>>> 4822db88
   "private": true,
   "description": "Local signing server and proxy for the BitGo platform",
   "main": "./dist/src/index.js",
@@ -42,11 +38,7 @@
   },
   "dependencies": {
     "argparse": "^1.0.10",
-<<<<<<< HEAD
     "bitgo": "^11.9.1-rc.2",
-=======
-    "bitgo": "^11.9.0",
->>>>>>> 4822db88
     "bluebird": "^3.5.3",
     "body-parser": "^1.19.0",
     "debug": "^3.1.0",
