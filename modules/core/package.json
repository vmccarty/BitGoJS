{
  "name": "bitgo",
<<<<<<< HEAD
  "version": "11.9.1-rc.2",
=======
  "version": "11.9.0",
>>>>>>> 4822db88
  "description": "BitGo Javascript SDK",
  "main": "./dist/src/index.js",
  "types": "./dist/types/src/index.d.ts",
  "keywords": [
    "bitgo",
    "bitcoin",
    "bitgojs"
  ],
  "repository": {
    "type": "git",
    "url": "https://github.com/BitGo/BitGoJS.git"
  },
  "license": "Apache-2.0",
  "engines": {
    "node": ">=8 <12.0.0",
    "npm": ">=3.10.10"
  },
  "scripts": {
    "compile": "npm run webpack-prod",
    "compile-dbg": "npm run webpack-dev",
    "compile-test": "npm run webpack-test",
    "webpack-dev": "webpack --progress --colors --env.dev",
    "webpack-test": "webpack --progress --colors --env.test",
    "webpack-prod": "webpack --progress --colors --env.prod",
    "test": "npm run unit-test",
    "unit-test": "nyc -- mocha --opts test/mocha.opts \"test/unit/*.ts\" \"test/unit/**/*.ts\" \"test/v2/unit/*.ts\" \"test/v2/unit/**/*.ts\"",
    "integration-test": "nyc -- mocha --opts test/mocha.opts \"test/v2/integration/**/*.ts\"",
    "browser-test": "karma start karma.conf.js",
    "lint": "eslint 'src/**/*.ts' && eslint 'test/**/*.ts' || true",
    "audit": "if [ \"$(npm --version | cut -d. -f1)\" -ge \"6\" ]; then npm audit; else echo \"npm >= 6 required to perform audit. skipping...\"; fi",
    "clean": "rm -r dist/*",
    "build": "tsc && node scripts/copySjcl.js",
    "prepare": "npm run build",
    "prepublishOnly": "npm run compile",
    "upload-artifacts": "node scripts/upload-test-reports.js",
    "check-fmt": "prettier --check '{src,test}/**/*.{ts,js,json}'",
    "precommit": "lint-staged",
    "unprettied": "grep -R -L --include '*.ts' --include '*.js' --include '*.json' '@prettier' src test",
    "fmt": "prettier --write '{src,test}/**/*.{ts,js,json}'",
    "upload-docs": "node scripts/upload-docs.js",
    "gen-docs": "typedoc"
  },
  "dependencies": {
<<<<<<< HEAD
    "@bitgo/account-lib": "^2.5.0-rc.4",
=======
    "@bitgo/account-lib": "^2.5.0-rc.2",
>>>>>>> 4822db88
    "@bitgo/statics": "^6.1.0-rc.1",
    "@bitgo/unspents": "^0.6.0",
    "@bitgo/utxo-lib": "^1.7.3",
    "@types/bluebird": "^3.5.25",
    "@types/superagent": "^4.1.3",
    "algosdk": "git+https://github.com/BitGo/algosdk-bitgo.git",
    "big.js": "^3.1.3",
    "bigi": "^1.4.0",
    "bignumber.js": "^8.0.1",
    "bitcoinjs-message": "^2.0.0",
    "bluebird": "^3.5.3",
    "bs58": "^2.0.1",
    "bs58check": "^1.0.4",
    "cashaddress": "^1.1.0",
    "create-hmac": "^1.1.7",
    "debug": "^3.1.0",
    "ecurve": "^1.0.6",
    "eol": "^0.5.0",
    "eosjs": "^16.0.8",
    "eosjs-ecc": "^4.0.4",
    "lodash": "^4.17.14",
    "moment": "^2.20.1",
    "prova-lib": "^0.2.10",
    "ripple-address-codec": "^4.0.0",
    "ripple-binary-codec": "^0.2.4",
    "ripple-keypairs": "^0.11.0",
    "ripple-lib": "^1.4.1",
    "sanitize-html": "^1.13.0",
    "secrets.js-grempe": "^1.1.0",
    "stellar-sdk": "^0.11.0",
    "superagent": "^3.8.3",
    "superagent-proxy": "^1.0.3"
  },
  "devDependencies": {
    "@types/create-hmac": "^1.1.0",
    "@types/debug": "^4.1.4",
    "@types/jasmine": "^3.5.12",
    "@types/lodash": "^4.14.121",
    "@types/mocha": "^5.2.6",
    "@types/nock": "^9.3.1",
    "@types/node": "^11.11.4",
    "@types/secp256k1": "^4.0.1",
    "@types/sinon": "^7.0.6",
    "@types/stellar-sdk": "^0.11.1",
    "@typescript-eslint/eslint-plugin": "^1.4.2",
    "@typescript-eslint/parser": "^1.4.2",
    "awesome-typescript-loader": "^5.2.1",
    "bufferutil": "^3.0.5",
    "eslint": "^5.15.1",
    "eslint-config-prettier": "^4.1.0",
    "glob": "^7.1.3",
    "html-webpack-plugin": "^3.2.0",
    "karma": "^5.1.1",
    "karma-chrome-launcher": "^3.1.0",
    "karma-jasmine": "^4.0.0",
    "karma-mocha": "^2.0.1",
    "karma-typescript": "^5.0.3",
    "lint-staged": "^8.1.4",
    "minimist": "^1.2.5",
    "mocha": "^7.0.0",
    "mochawesome": "^5.0.0",
    "nock": "=9.0.28",
    "nyc": "^15.0.0",
    "prettier": "^1.16.3",
    "puppeteer": "2.1.1",
    "q": "^1.1.2",
    "request": "^2.88.0",
    "request-promise": "^4.2.2",
    "should": "^13.1.3",
    "should-http": "^0.1.1",
    "should-sinon": "^0.0.6",
    "sinon": "^6.3.5",
    "sjcl": "^1.0.8",
    "supertest": "^3.0.0",
    "terser": "^3.16.1",
    "terser-webpack-plugin": "^1.2.3",
    "ts-node": "^8.3.0",
    "typescript": "~3.5.3",
    "utf-8-validate": "^4.0.2",
    "webpack": "^4.29.6",
    "webpack-cli": "^3.2.3"
  },
  "optionalDependencies": {
    "ethereumjs-abi": "^0.6.5",
    "ethereumjs-tx": "^1.3.7",
    "ethereumjs-util": "^4.4.1",
    "secp256k1": "^4.0.2"
  },
  "nyc": {
    "extension": [
      ".ts"
    ]
  },
  "gitHead": "dbc467654354a3cb04094a0ad533aa601d50074d"
}<|MERGE_RESOLUTION|>--- conflicted
+++ resolved
@@ -1,10 +1,6 @@
 {
   "name": "bitgo",
-<<<<<<< HEAD
   "version": "11.9.1-rc.2",
-=======
-  "version": "11.9.0",
->>>>>>> 4822db88
   "description": "BitGo Javascript SDK",
   "main": "./dist/src/index.js",
   "types": "./dist/types/src/index.d.ts",
@@ -48,11 +44,7 @@
     "gen-docs": "typedoc"
   },
   "dependencies": {
-<<<<<<< HEAD
     "@bitgo/account-lib": "^2.5.0-rc.4",
-=======
-    "@bitgo/account-lib": "^2.5.0-rc.2",
->>>>>>> 4822db88
     "@bitgo/statics": "^6.1.0-rc.1",
     "@bitgo/unspents": "^0.6.0",
     "@bitgo/utxo-lib": "^1.7.3",
