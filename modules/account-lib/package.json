--- conflicted
+++ resolved
@@ -38,22 +38,14 @@
   "dependencies": {
     "@bitgo/blake2b": "^3.0.2-rc.0",
     "@bitgo/bls": "^0.1.0",
-<<<<<<< HEAD
+    "@bitgo/bls-dkg": "^1.0.1",
     "@bitgo/statics": "^6.16.0-rc.11",
-=======
-    "@bitgo/bls-dkg": "^1.0.1",
-    "@bitgo/statics": "^6.15.0",
->>>>>>> a8f8adf1
     "@celo/contractkit": "^1.2.4",
     "@ethereumjs/common": "^2.4.0",
     "@ethereumjs/tx": "^3.3.0",
     "@hashgraph/sdk": "~2.3.0",
     "@polkadot/api": "^7.3.1",
-<<<<<<< HEAD
-    "@polkadot/keyring": "^8.0.5",
-=======
     "@solana/spl-token": "^0.1.8",
->>>>>>> a8f8adf1
     "@solana/web3.js": "^1.30.2",
     "@stablelib/hex": "^1.0.0",
     "@stablelib/sha384": "^1.0.0",
