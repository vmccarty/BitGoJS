import { BuildTransactionError, InvalidParameterValueError } from '../../baseCoin/errors';
import { ContractCall } from '../contractCall';
import { decodeERC721TransferData, isValidEthAddress, sendMultiSigData } from '../utils';
<<<<<<< HEAD
import { ERC721SafeTransferTypeMethodId } from '../walletUtil';
import { baseNFTTransferBuilder } from './baseNFTTransferBuilder';
=======
import { baseNFTTransferBuilder } from './baseNFTTransferBuilder';
import EthereumAbi from 'ethereumjs-abi';
>>>>>>> c2752a0d

export class ERC721TransferBuilder extends baseNFTTransferBuilder {
  private _tokenId: number;

  constructor(serializedData?: string) {
    super(serializedData);
    if (serializedData) {
      this.decodeTransferData(serializedData);
    }
  }

  tokenContractAddress(address: string): ERC721TransferBuilder {
    if (isValidEthAddress(address)) {
      this._tokenContractAddress = address;
      return this;
    }
    throw new InvalidParameterValueError('Invalid address');
  }

  tokenId(token: number): ERC721TransferBuilder {
    this._tokenId = token;
    return this;
  }

  signAndBuild(): string {
    if (this.hasMandatoryFields()) {
      const types = ['address', 'address', 'uint256', 'bytes'];
      const values = [this._fromAddress, this._toAddress, this._tokenId, ''];
<<<<<<< HEAD
      const contractCall = new ContractCall(ERC721SafeTransferTypeMethodId, types, values);
=======
      const methodId = EthereumAbi.methodID('safeTransferFrom', types);
      const contractCall = new ContractCall(methodId, types, values);
>>>>>>> c2752a0d
      this._data = contractCall.serialize();

      return sendMultiSigData(
        this._tokenContractAddress, // to
        '0', // dummy amount value
        this._data,
        this._expirationTime,
        this._sequenceId,
        this.getSignature(),
      );
    }

    throw new BuildTransactionError(
      `Missing transfer mandatory fields. 
      Amount, destination (to) address, source (from) address, sequenceID, the token contract address and tokenID are mandatory`,
    );
  }

  private hasMandatoryFields(): boolean {
    return (
      this._tokenId !== undefined &&
      this._toAddress !== undefined &&
      this._fromAddress !== undefined &&
      this._tokenContractAddress !== undefined &&
      this._toAddress !== undefined &&
      this._sequenceId !== undefined
    );
  }

  private decodeTransferData(data: string): void {
    const transferData = decodeERC721TransferData(data);
    this._toAddress = transferData.to;
    this._expirationTime = transferData.expireTime;
    this._sequenceId = transferData.sequenceId;
    this._signature = transferData.signature;
    this._tokenContractAddress = transferData.tokenContractAddress;
    this._tokenId = transferData.tokenId;
    if (transferData.data) {
      this._data = transferData.data;
    }
  }
}<|MERGE_RESOLUTION|>--- conflicted
+++ resolved
@@ -1,16 +1,11 @@
 import { BuildTransactionError, InvalidParameterValueError } from '../../baseCoin/errors';
 import { ContractCall } from '../contractCall';
 import { decodeERC721TransferData, isValidEthAddress, sendMultiSigData } from '../utils';
-<<<<<<< HEAD
+import { baseNFTTransferBuilder } from './baseNFTTransferBuilder';
 import { ERC721SafeTransferTypeMethodId } from '../walletUtil';
-import { baseNFTTransferBuilder } from './baseNFTTransferBuilder';
-=======
-import { baseNFTTransferBuilder } from './baseNFTTransferBuilder';
-import EthereumAbi from 'ethereumjs-abi';
->>>>>>> c2752a0d
 
 export class ERC721TransferBuilder extends baseNFTTransferBuilder {
-  private _tokenId: number;
+  private _tokenId: string;
 
   constructor(serializedData?: string) {
     super(serializedData);
@@ -27,7 +22,7 @@
     throw new InvalidParameterValueError('Invalid address');
   }
 
-  tokenId(token: number): ERC721TransferBuilder {
+  tokenId(token: string): ERC721TransferBuilder {
     this._tokenId = token;
     return this;
   }
@@ -36,12 +31,7 @@
     if (this.hasMandatoryFields()) {
       const types = ['address', 'address', 'uint256', 'bytes'];
       const values = [this._fromAddress, this._toAddress, this._tokenId, ''];
-<<<<<<< HEAD
       const contractCall = new ContractCall(ERC721SafeTransferTypeMethodId, types, values);
-=======
-      const methodId = EthereumAbi.methodID('safeTransferFrom', types);
-      const contractCall = new ContractCall(methodId, types, values);
->>>>>>> c2752a0d
       this._data = contractCall.serialize();
 
       return sendMultiSigData(
@@ -56,7 +46,7 @@
 
     throw new BuildTransactionError(
       `Missing transfer mandatory fields. 
-      Amount, destination (to) address, source (from) address, sequenceID, the token contract address and tokenID are mandatory`,
+       Destination (to) address, Source (from) address, sequenceID, the token contract address and tokenID are mandatory`,
     );
   }
 
@@ -66,7 +56,6 @@
       this._toAddress !== undefined &&
       this._fromAddress !== undefined &&
       this._tokenContractAddress !== undefined &&
-      this._toAddress !== undefined &&
       this._sequenceId !== undefined
     );
   }
@@ -74,6 +63,7 @@
   private decodeTransferData(data: string): void {
     const transferData = decodeERC721TransferData(data);
     this._toAddress = transferData.to;
+    this._fromAddress = transferData.from;
     this._expirationTime = transferData.expireTime;
     this._sequenceId = transferData.sequenceId;
     this._signature = transferData.signature;
