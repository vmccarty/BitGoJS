--- conflicted
+++ resolved
@@ -558,15 +558,6 @@
     } else if (!this._transfer) {
       if (this._type === TransactionType.Send){
         this._transfer = new TransferBuilder(data);
-<<<<<<< HEAD
-      } 
-      else if (this._type === TransactionType.SendERC721){
-        this._transfer = new ERC721TransferBuilder(data);
-      } 
-      else if (this._type === TransactionType.SendERC1155){
-        this._transfer = new ERC1155TransferBuilder(data);
-      } 
-=======
       }
       else if (this._type === TransactionType.SendERC721){
         this._transfer = new ERC721TransferBuilder(data);
@@ -603,7 +594,6 @@
       else if (this._type === TransactionType.SendERC1155){
         this._transfer = new ERC1155TransferBuilder(data);
       }
->>>>>>> 179cb544
     }
     return this._transfer;
   }
