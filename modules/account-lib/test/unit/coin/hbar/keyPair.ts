--- conflicted
+++ resolved
@@ -68,20 +68,12 @@
 
     it('from a byte array private key', () => {
       const keyPair = new KeyPair({ prv: Buffer.from(testData.privateKeyBytes).toString('hex') });
-<<<<<<< HEAD
-      should.equal(Buffer.from(keyPair.getKeys().prv!).toString('hex'), prv);
-=======
       should.equal(keyPair.getKeys().prv!, prv);
->>>>>>> 96e56813
     });
 
     it('from a byte array public key', () => {
       const keyPair = new KeyPair({ pub: Buffer.from(testData.publicKeyBytes).toString('hex') });
-<<<<<<< HEAD
-      should.equal(Buffer.from(keyPair.getKeys().pub).toString('hex'), pub);
-=======
       should.equal(keyPair.getKeys().pub, pub);
->>>>>>> 96e56813
     });
   });
 
