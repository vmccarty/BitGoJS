--- conflicted
+++ resolved
@@ -1,481 +1,468 @@
-import { BaseCoin as CoinConfig } from '@bitgo/statics/dist/src/base';
-import BigNumber from 'bignumber.js';
-import { RLP } from 'ethers/utils';
-import * as Crypto from '../../utils/crypto';
-import { BaseTransaction, BaseTransactionBuilder, TransactionType } from '../baseCoin';
-import { BaseAddress, BaseKey } from '../baseCoin/iface';
-import { Transaction, TransferFundsBuilder, Utils, TransferTokenBuilder } from '../eth';
-import {
-  BuildTransactionError,
-  SigningError,
-  InvalidTransactionError,
-  ParseTransactionError,
-  ForwarderAddressError,
-} from '../baseCoin/errors';
-import { KeyPair } from './keyPair';
-import { Fee, SignatureParts, TxData } from './iface';
-import {
-  getContractData,
-  isValidEthAddress,
-  getAddressInitializationData,
-  calculateForwarderAddress,
-  hasSignature,
-} from './utils';
-
-const DEFAULT_M = 3;
-
-/**
- * Ethereum transaction builder.
- */
-export class TransactionBuilder extends BaseTransactionBuilder {
-  private _transaction: Transaction;
-  private _sourceKeyPair: KeyPair;
-  private _type: TransactionType;
-  private _chainId: number;
-  private _counter: number;
-  private _fee: Fee;
-  private _sourceAddress: string;
-
-  // the signature on the external ETH transaction
-  private _txSignature: SignatureParts;
-
-  // Wallet initialization transaction parameters
-  private _walletOwnerAddresses: string[];
-
-  // Send, SendToken and AddressInitialization transaction specific parameters
-  private _transfer: TransferFundsBuilder;
-  private _transferToken: TransferTokenBuilder;
-  private _contractAddress: string;
-  private _contractCounter: number;
-
-  /**
-   * Public constructor.
-   *
-   * @param _coinConfig
-   */
-  constructor(_coinConfig: Readonly<CoinConfig>) {
-    super(_coinConfig);
-    this._type = TransactionType.Send;
-    this._counter = 0;
-    this._walletOwnerAddresses = [];
-    this.transaction = new Transaction(this._coinConfig);
-  }
-
-  /** @inheritdoc */
-  protected async buildImplementation(): Promise<BaseTransaction> {
-    let transactionData;
-    switch (this._type) {
-      case TransactionType.WalletInitialization:
-        transactionData = this.buildWalletInitializationTransaction();
-        break;
-      case TransactionType.Send:
-        transactionData = this.buildSendTransaction();
-        break;
-      case TransactionType.SendToken:
-        transactionData = this.buildSendTokenTransaction();
-        break;
-      case TransactionType.AddressInitialization:
-        transactionData = this.buildAddressInitializationTransaction();
-        break;
-      default:
-        throw new BuildTransactionError('Unsupported transaction type');
-    }
-
-    if (this._txSignature) {
-      Object.assign(transactionData, this._txSignature);
-    }
-
-    this.transaction.setTransactionType(this._type);
-    this.transaction.setTransactionData(transactionData);
-
-    // Build and sign a new transaction based on the latest changes
-    if (this._sourceKeyPair && this._sourceKeyPair.getKeys().prv) {
-      await this.transaction.sign(this._sourceKeyPair);
-    }
-    return this.transaction;
-  }
-
-  /** @inheritdoc */
-  protected fromImplementation(rawTransaction: string): Transaction {
-    let tx: Transaction;
-    if (/^0x?[0-9a-f]{1,}$/.test(rawTransaction.toLowerCase())) {
-      tx = Transaction.fromSerialized(this._coinConfig, rawTransaction);
-      this.loadBuilderInput(tx.toJson());
-    } else {
-      const txData = JSON.parse(rawTransaction);
-      tx = new Transaction(this._coinConfig, txData);
-    }
-    return tx;
-  }
-
-  /**
-   * Load the builder data using the deserialized transaction
-   *
-   * @param {TxData} transactionJson the deserialized transaction json
-   */
-  protected loadBuilderInput(transactionJson: TxData): void {
-    const decodedType = Utils.classifyTransaction(transactionJson.data);
-    this.type(decodedType);
-    this.fee({ fee: transactionJson.gasPrice, gasLimit: transactionJson.gasLimit });
-    this.counter(transactionJson.nonce);
-    this.chainId(Number(transactionJson.chainId));
-    if (hasSignature(transactionJson)) {
-      this._txSignature = { v: transactionJson.v!, r: transactionJson.r!, s: transactionJson.s! };
-    }
-    if (transactionJson.from) {
-      this.source(transactionJson.from);
-    }
-    switch (decodedType) {
-      case TransactionType.WalletInitialization:
-        const owners = Utils.decodeWalletCreationData(transactionJson.data);
-        owners.forEach(element => {
-          this.owner(element);
-        });
-        break;
-      case TransactionType.Send:
-        if (transactionJson.to === undefined) {
-          throw new BuildTransactionError('Undefined recipient address');
-        }
-        this._contractAddress = transactionJson.to;
-        this._transfer = new TransferBuilder(transactionJson.data);
-        break;
-      default:
-        throw new BuildTransactionError('Unsupported transaction type');
-      //TODO: Add other cases of deserialization
-    }
-  }
-
-  /**@inheritdoc */
-  protected signImplementation(key: BaseKey): BaseTransaction {
-    const signer = new KeyPair({ prv: key.key });
-    if (this._type === TransactionType.WalletInitialization && this._walletOwnerAddresses.length === 0) {
-      throw new SigningError('Cannot sign an wallet initialization transaction without owners');
-    }
-    if (this._sourceKeyPair) {
-      throw new SigningError('Cannot sign multiple times a non send-type transaction');
-    }
-    // Signing the transaction is an async operation, so save the source and leave the actual
-    // signing for the build step
-    this._sourceKeyPair = signer;
-    return this.transaction;
-  }
-
-  /** @inheritdoc */
-  validateAddress(address: BaseAddress): void {
-    if (!isValidEthAddress(address.address)) {
-      throw new BuildTransactionError('Invalid address ' + address.address);
-    }
-  }
-
-  /**@inheritdoc */
-  validateKey(key: BaseKey): void {
-    if (!(Crypto.isValidXprv(key.key) || Crypto.isValidPrv(key.key))) {
-      throw new BuildTransactionError('Invalid key');
-    }
-  }
-
-  /**
-   * Validate the raw transaction is either a JSON or
-   * a hex encoded transaction
-   *
-   * @param {any} rawTransaction The raw transaction to be validated
-   */
-  validateRawTransaction(rawTransaction: any): void {
-    if (!rawTransaction) {
-      throw new InvalidTransactionError('Raw transaction is empty');
-    }
-    if (typeof rawTransaction === 'string') {
-      if (/^0x?[0-9a-f]{1,}$/.test(rawTransaction.toLowerCase())) {
-        try {
-          RLP.decode(rawTransaction);
-        } catch (e) {
-          throw new ParseTransactionError('There was error in decoding the hex string');
-        }
-      } else {
-        try {
-          JSON.parse(rawTransaction);
-        } catch (e) {
-          throw new ParseTransactionError('There was error in parsing the JSON string');
-        }
-      }
-    } else {
-      throw new InvalidTransactionError('Transaction is not a hex string or stringified json');
-    }
-  }
-
-  protected validateBaseTransactionFields(): void {
-    if (this._fee === undefined) {
-      throw new BuildTransactionError('Invalid transaction: missing fee');
-    }
-    if (this._chainId === undefined) {
-      throw new BuildTransactionError('Invalid transaction: missing chain id');
-    }
-    if (this._counter === undefined) {
-      throw new BuildTransactionError('Invalid transaction: missing address counter');
-    }
-    if (!this._sourceAddress) {
-      throw new BuildTransactionError('Invalid transaction: missing source');
-    }
-  }
-
-  /**@inheritdoc */
-  validateTransaction(transaction: BaseTransaction): void {
-    this.validateBaseTransactionFields();
-    switch (this._type) {
-      case TransactionType.WalletInitialization:
-        // assume sanitization happened in the builder function, just check that all required fields are set
-        if (this._walletOwnerAddresses === undefined) {
-          throw new BuildTransactionError('Invalid transaction: missing wallet owners');
-        }
-
-        if (this._walletOwnerAddresses.length !== 3) {
-          throw new BuildTransactionError(
-            `Invalid transaction: wrong number of owners -- required: 3, ` +
-              `found: ${this._walletOwnerAddresses.length}`,
-          );
-        }
-        break;
-      case TransactionType.Send:
-      case TransactionType.AddressInitialization:
-      case TransactionType.SendToken:
-        if (this._contractAddress === undefined) {
-          throw new BuildTransactionError('Invalid transaction: missing contract address');
-        }
-        break;
-      default:
-        throw new BuildTransactionError('Unsupported transaction type');
-    }
-  }
-
-  validateValue(value: BigNumber): void {
-    if (value.isLessThan(0)) {
-      throw new BuildTransactionError('Value cannot be below less than zero');
-    }
-    // TODO: validate the amount is not bigger than the max amount in each Eth family coin
-  }
-
-  // region Common builder methods
-  /**
-   * Set the transaction chain id.
-   *
-   * @param {number} chainId A block hash to use as branch reference
-   */
-  chainId(chainId: number): void {
-    this._chainId = chainId;
-    // TODO: Infer it from coinConfig
-  }
-
-  /**
-   * The type of transaction being built.
-   *
-   * @param {TransactionType} type
-   */
-  type(type: TransactionType): void {
-    this._type = type;
-  }
-
-  /**
-   * Set the transaction fees. Low fees may get a transaction rejected or never picked up by bakers.
-   *
-   * @param {Fee} fee Baker fees. May also include the maximum gas to pay
-   */
-  fee(fee: Fee): void {
-    this.validateValue(new BigNumber(fee.fee));
-    if (fee.gasLimit) {
-      this.validateValue(new BigNumber(fee.gasLimit));
-    }
-    this._fee = fee;
-  }
-
-  /**
-   * Set the transaction counter to prevent submitting repeated transactions.
-   *
-   * @param {number} counter The counter to use
-   */
-  counter(counter: number): void {
-    if (counter < 0) {
-      throw new BuildTransactionError(`Invalid counter: ${counter}`);
-    }
-
-    this._counter = counter;
-  }
-
-  /**
-   * Set the transaction initiator. This account will pay for the transaction fees, but it will not
-   * be added as an owner of a wallet in a init transaction, unless manually set as one of the
-   * owners.
-   *
-   * @param {string} source An Ethereum compatible address
-   */
-  source(source: string): void {
-    this.validateAddress({ address: source });
-    this._sourceAddress = source;
-  }
-
-  private buildBase(data: string): TxData {
-    return {
-      gasLimit: this._fee.gasLimit,
-      gasPrice: this._fee.fee,
-      nonce: this._counter,
-      data: data,
-      chainId: this._chainId.toString(),
-      value: '0',
-    };
-  }
-  // endregion
-
-  // region WalletInitialization builder methods
-  /**
-   * Set one of the owners of the multisig wallet.
-   *
-   * @param {string} address An Ethereum address
-   */
-  owner(address: string): void {
-    if (this._type !== TransactionType.WalletInitialization) {
-      throw new BuildTransactionError('Multisig wallet owner can only be set for initialization transactions');
-    }
-    if (this._walletOwnerAddresses.length >= DEFAULT_M) {
-      throw new BuildTransactionError('A maximum of ' + DEFAULT_M + ' owners can be set for a multisig wallet');
-    }
-    if (!isValidEthAddress(address)) {
-      throw new BuildTransactionError('Invalid address: ' + address);
-    }
-    if (this._walletOwnerAddresses.includes(address)) {
-      throw new BuildTransactionError('Repeated owner address: ' + address);
-    }
-    this._walletOwnerAddresses.push(address);
-  }
-
-  /**
-   * Build a transaction for a generic multisig contract.
-   *
-   * @returns {TxData} The Ethereum transaction data
-   */
-  private buildWalletInitializationTransaction(): TxData {
-    return this.buildBase(getContractData(this._walletOwnerAddresses));
-  }
-  //endregion
-
-  // region Send token builder methods
-
-  transferToken(amount: string): TransferTokenBuilder {
-    if (this._type === TransactionType.SendToken) {
-      this._transferToken = new TransferTokenBuilder().amount(amount);
-      return this._transferToken;
-    }
-    throw new BuildTransactionError('Token transfers can only be set for send token transactions');
-  }
-
-  private getSendTokenData(): string {
-    if (this._transferToken) return this._transferToken.signAndBuild();
-    throw new BuildTransactionError('Missing token transfer information');
-  }
-
-  private buildSendTokenTransaction(): TxData {
-    const sendData = this.getSendTokenData();
-    const tx: TxData = this.buildBase(sendData);
-    tx.to = this._contractAddress;
-    return tx;
-  }
-  // endregion
-  // region Send builder methods
-
-  contract(address: string): void {
-    if (isValidEthAddress(address)) this._contractAddress = address;
-    else throw new BuildTransactionError('Invalid address: ' + address);
-  }
-
-<<<<<<< HEAD
-  transfer(amount: string): TransferFundsBuilder {
-    if (this._type === TransactionType.Send) {
-      this._transfer = new TransferFundsBuilder().amount(amount);
-      return this._transfer;
-=======
-  /**
-   * Gets the transfer builder if exist, or creates a new one for this transaction and returns it
-   *
-   * @returns {TransferBuilder} the transfer builder
-   */
-  transfer(): TransferBuilder {
-    if (this._type !== TransactionType.Send) {
-      throw new BuildTransactionError('Transfers can only be set for send transactions');
-    }
-    if (!this._transfer) {
-      this._transfer = new TransferBuilder();
->>>>>>> f44b5240
-    }
-    return this._transfer;
-  }
-
-  private getSendData(): string {
-    if (this._transfer) {
-      return this._transfer.signAndBuild();
-    }
-    throw new BuildTransactionError('Missing transfer information');
-  }
-
-  private buildSendTransaction(): TxData {
-    const sendData = this.getSendData();
-    const tx: TxData = this.buildBase(sendData);
-    tx.to = this._contractAddress;
-    return tx;
-  }
-  //endregion
-
-  // region AddressInitialization builder methods
-
-  /**
-   * Set the contract transaction nonce to calculate the forwarder address.
-   *
-   * @param {number} contractCounter The counter to use
-   */
-  contractCounter(contractCounter: number): void {
-    if (contractCounter < 0) {
-      throw new BuildTransactionError(`Invalid contract counter: ${contractCounter}`);
-    }
-
-    this._contractCounter = contractCounter;
-  }
-
-  /**
-   * Build a transaction to create a forwarder.
-   *
-   * @returns {TxData} The Ethereum transaction data
-   */
-  private buildAddressInitializationTransaction(): TxData {
-    const addressInitData = getAddressInitializationData();
-    const tx: TxData = this.buildBase(addressInitData);
-    tx.to = this._contractAddress;
-    return tx;
-  }
-
-  /**
-   * Obtain the inferred forwarder address for an Address initialization transaction
-   * determined by the contract address and the contract counter.
-   *
-   * @returns {string} the forwarder contract address
-   */
-  public getForwarderAddress(): string {
-    if (this._type !== TransactionType.AddressInitialization) {
-      throw new ForwarderAddressError('Wrong transaction type');
-    }
-    if (this._contractAddress === undefined) {
-      throw new ForwarderAddressError('Contract address was not defined');
-    }
-    if (this._contractCounter === undefined) {
-      throw new ForwarderAddressError('Contract nonce was not defined');
-    }
-    return calculateForwarderAddress(this._contractAddress, this._contractCounter);
-  }
-  //endregion
-
-  /** @inheritdoc */
-  protected get transaction(): Transaction {
-    return this._transaction;
-  }
-
-  /** @inheritdoc */
-  protected set transaction(transaction: Transaction) {
-    this._transaction = transaction;
-  }
-}
+import { BaseCoin as CoinConfig } from '@bitgo/statics/dist/src/base';
+import BigNumber from 'bignumber.js';
+import { RLP } from 'ethers/utils';
+import * as Crypto from '../../utils/crypto';
+import { BaseTransaction, BaseTransactionBuilder, TransactionType } from '../baseCoin';
+import { BaseAddress, BaseKey } from '../baseCoin/iface';
+import { Transaction, TransferFundsBuilder, Utils, TransferTokenBuilder } from '../eth';
+import {
+  BuildTransactionError,
+  SigningError,
+  InvalidTransactionError,
+  ParseTransactionError,
+  ForwarderAddressError,
+} from '../baseCoin/errors';
+import { KeyPair } from './keyPair';
+import { Fee, SignatureParts, TxData } from './iface';
+import { getContractData, isValidEthAddress, getAddressInitializationData, calculateForwarderAddress } from './utils';
+
+const DEFAULT_M = 3;
+
+/**
+ * Ethereum transaction builder.
+ */
+export class TransactionBuilder extends BaseTransactionBuilder {
+  private _transaction: Transaction;
+  private _sourceKeyPair: KeyPair;
+  private _type: TransactionType;
+  private _chainId: number;
+  private _counter: number;
+  private _fee: Fee;
+  private _sourceAddress: string;
+
+  // the signature on the external ETH transaction
+  private _txSignature: SignatureParts;
+
+  // Wallet initialization transaction parameters
+  private _walletOwnerAddresses: string[];
+
+  // Send, SendToken and AddressInitialization transaction specific parameters
+  private _transfer: TransferFundsBuilder;
+  private _transferToken: TransferTokenBuilder;
+  private _contractAddress: string;
+  private _contractCounter: number;
+
+  /**
+   * Public constructor.
+   *
+   * @param _coinConfig
+   */
+  constructor(_coinConfig: Readonly<CoinConfig>) {
+    super(_coinConfig);
+    this._type = TransactionType.Send;
+    this._counter = 0;
+    this._walletOwnerAddresses = [];
+    this.transaction = new Transaction(this._coinConfig);
+  }
+
+  /** @inheritdoc */
+  protected async buildImplementation(): Promise<BaseTransaction> {
+    let transactionData;
+    switch (this._type) {
+      case TransactionType.WalletInitialization:
+        transactionData = this.buildWalletInitializationTransaction();
+        break;
+      case TransactionType.Send:
+        transactionData = this.buildSendTransaction();
+        break;
+      case TransactionType.SendToken:
+        transactionData = this.buildSendTokenTransaction();
+        break;
+      case TransactionType.AddressInitialization:
+        transactionData = this.buildAddressInitializationTransaction();
+        break;
+      default:
+        throw new BuildTransactionError('Unsupported transaction type');
+    }
+
+    if (this._txSignature) {
+      Object.assign(transactionData, this._txSignature);
+    }
+
+    this.transaction.setTransactionType(this._type);
+    this.transaction.setTransactionData(transactionData);
+
+    // Build and sign a new transaction based on the latest changes
+    if (this._sourceKeyPair && this._sourceKeyPair.getKeys().prv) {
+      await this.transaction.sign(this._sourceKeyPair);
+    }
+    return this.transaction;
+  }
+
+  /** @inheritdoc */
+  protected fromImplementation(rawTransaction: string): Transaction {
+    let tx: Transaction;
+    if (/^0x?[0-9a-f]{1,}$/.test(rawTransaction.toLowerCase())) {
+      tx = Transaction.fromSerialized(this._coinConfig, rawTransaction);
+      this.loadBuilderInput(tx.toJson());
+    } else {
+      const txData = JSON.parse(rawTransaction);
+      tx = new Transaction(this._coinConfig, txData);
+    }
+    return tx;
+  }
+
+  /**
+   * Load the builder data using the deserialized transaction
+   *
+   * @param {TxData} transactionJson the deserialized transaction json
+   */
+  protected loadBuilderInput(transactionJson: TxData): void {
+    const decodedType = Utils.classifyTransaction(transactionJson.data);
+    this.type(decodedType);
+    this.fee({ fee: transactionJson.gasPrice, gasLimit: transactionJson.gasLimit });
+    this.counter(transactionJson.nonce);
+    this.chainId(Number(transactionJson.chainId));
+    if (hasSignature(transactionJson)) {
+      this._txSignature = { v: transactionJson.v!, r: transactionJson.r!, s: transactionJson.s! };
+    }
+    if (transactionJson.from) {
+      this.source(transactionJson.from);
+    }
+    switch (decodedType) {
+      case TransactionType.WalletInitialization:
+        const owners = Utils.decodeWalletCreationData(transactionJson.data);
+        owners.forEach(element => {
+          this.owner(element);
+        });
+        break;
+      case TransactionType.Send:
+        if (transactionJson.to === undefined) {
+          throw new BuildTransactionError('Undefined recipient address');
+        }
+        this._contractAddress = transactionJson.to;
+        this._transfer = new TransferFundsBuilder(transactionJson.data);
+        break;
+      default:
+        throw new BuildTransactionError('Unsupported transaction type');
+      //TODO: Add other cases of deserialization
+    }
+  }
+
+  /**@inheritdoc */
+  protected signImplementation(key: BaseKey): BaseTransaction {
+    const signer = new KeyPair({ prv: key.key });
+    if (this._type === TransactionType.WalletInitialization && this._walletOwnerAddresses.length === 0) {
+      throw new SigningError('Cannot sign an wallet initialization transaction without owners');
+    }
+    if (this._sourceKeyPair) {
+      throw new SigningError('Cannot sign multiple times a non send-type transaction');
+    }
+    // Signing the transaction is an async operation, so save the source and leave the actual
+    // signing for the build step
+    this._sourceKeyPair = signer;
+    return this.transaction;
+  }
+
+  /** @inheritdoc */
+  validateAddress(address: BaseAddress): void {
+    if (!isValidEthAddress(address.address)) {
+      throw new BuildTransactionError('Invalid address ' + address.address);
+    }
+  }
+
+  /**@inheritdoc */
+  validateKey(key: BaseKey): void {
+    if (!(Crypto.isValidXprv(key.key) || Crypto.isValidPrv(key.key))) {
+      throw new BuildTransactionError('Invalid key');
+    }
+  }
+
+  /**
+   * Validate the raw transaction is either a JSON or
+   * a hex encoded transaction
+   *
+   * @param {any} rawTransaction The raw transaction to be validated
+   */
+  validateRawTransaction(rawTransaction: any): void {
+    if (!rawTransaction) {
+      throw new InvalidTransactionError('Raw transaction is empty');
+    }
+    if (typeof rawTransaction === 'string') {
+      if (/^0x?[0-9a-f]{1,}$/.test(rawTransaction.toLowerCase())) {
+        try {
+          RLP.decode(rawTransaction);
+        } catch (e) {
+          throw new ParseTransactionError('There was error in decoding the hex string');
+        }
+      } else {
+        try {
+          JSON.parse(rawTransaction);
+        } catch (e) {
+          throw new ParseTransactionError('There was error in parsing the JSON string');
+        }
+      }
+    } else {
+      throw new InvalidTransactionError('Transaction is not a hex string or stringified json');
+    }
+  }
+
+  protected validateBaseTransactionFields(): void {
+    if (this._fee === undefined) {
+      throw new BuildTransactionError('Invalid transaction: missing fee');
+    }
+    if (this._chainId === undefined) {
+      throw new BuildTransactionError('Invalid transaction: missing chain id');
+    }
+    if (this._counter === undefined) {
+      throw new BuildTransactionError('Invalid transaction: missing address counter');
+    }
+    if (!this._sourceAddress) {
+      throw new BuildTransactionError('Invalid transaction: missing source');
+    }
+  }
+
+  /**@inheritdoc */
+  validateTransaction(transaction: BaseTransaction): void {
+    this.validateBaseTransactionFields();
+    switch (this._type) {
+      case TransactionType.WalletInitialization:
+        // assume sanitization happened in the builder function, just check that all required fields are set
+        if (this._walletOwnerAddresses === undefined) {
+          throw new BuildTransactionError('Invalid transaction: missing wallet owners');
+        }
+
+        if (this._walletOwnerAddresses.length !== 3) {
+          throw new BuildTransactionError(
+            `Invalid transaction: wrong number of owners -- required: 3, ` +
+              `found: ${this._walletOwnerAddresses.length}`,
+          );
+        }
+        break;
+      case TransactionType.Send:
+      case TransactionType.AddressInitialization:
+      case TransactionType.SendToken:
+        if (this._contractAddress === undefined) {
+          throw new BuildTransactionError('Invalid transaction: missing contract address');
+        }
+        break;
+      default:
+        throw new BuildTransactionError('Unsupported transaction type');
+    }
+  }
+
+  validateValue(value: BigNumber): void {
+    if (value.isLessThan(0)) {
+      throw new BuildTransactionError('Value cannot be below less than zero');
+    }
+    // TODO: validate the amount is not bigger than the max amount in each Eth family coin
+  }
+
+  // region Common builder methods
+  /**
+   * Set the transaction chain id.
+   *
+   * @param {number} chainId A block hash to use as branch reference
+   */
+  chainId(chainId: number): void {
+    this._chainId = chainId;
+    // TODO: Infer it from coinConfig
+  }
+
+  /**
+   * The type of transaction being built.
+   *
+   * @param {TransactionType} type
+   */
+  type(type: TransactionType): void {
+    this._type = type;
+  }
+
+  /**
+   * Set the transaction fees. Low fees may get a transaction rejected or never picked up by bakers.
+   *
+   * @param {Fee} fee Baker fees. May also include the maximum gas to pay
+   */
+  fee(fee: Fee): void {
+    this.validateValue(new BigNumber(fee.fee));
+    if (fee.gasLimit) {
+      this.validateValue(new BigNumber(fee.gasLimit));
+    }
+    this._fee = fee;
+  }
+
+  /**
+   * Set the transaction counter to prevent submitting repeated transactions.
+   *
+   * @param {number} counter The counter to use
+   */
+  counter(counter: number): void {
+    if (counter < 0) {
+      throw new BuildTransactionError(`Invalid counter: ${counter}`);
+    }
+
+    this._counter = counter;
+  }
+
+  /**
+   * Set the transaction initiator. This account will pay for the transaction fees, but it will not
+   * be added as an owner of a wallet in a init transaction, unless manually set as one of the
+   * owners.
+   *
+   * @param {string} source An Ethereum compatible address
+   */
+  source(source: string): void {
+    this.validateAddress({ address: source });
+    this._sourceAddress = source;
+  }
+
+  private buildBase(data: string): TxData {
+    return {
+      gasLimit: this._fee.gasLimit,
+      gasPrice: this._fee.fee,
+      nonce: this._counter,
+      data: data,
+      chainId: this._chainId.toString(),
+      value: '0',
+    };
+  }
+  // endregion
+
+  // region WalletInitialization builder methods
+  /**
+   * Set one of the owners of the multisig wallet.
+   *
+   * @param {string} address An Ethereum address
+   */
+  owner(address: string): void {
+    if (this._type !== TransactionType.WalletInitialization) {
+      throw new BuildTransactionError('Multisig wallet owner can only be set for initialization transactions');
+    }
+    if (this._walletOwnerAddresses.length >= DEFAULT_M) {
+      throw new BuildTransactionError('A maximum of ' + DEFAULT_M + ' owners can be set for a multisig wallet');
+    }
+    if (!isValidEthAddress(address)) {
+      throw new BuildTransactionError('Invalid address: ' + address);
+    }
+    if (this._walletOwnerAddresses.includes(address)) {
+      throw new BuildTransactionError('Repeated owner address: ' + address);
+    }
+    this._walletOwnerAddresses.push(address);
+  }
+
+  /**
+   * Build a transaction for a generic multisig contract.
+   *
+   * @returns {TxData} The Ethereum transaction data
+   */
+  private buildWalletInitializationTransaction(): TxData {
+    return this.buildBase(getContractData(this._walletOwnerAddresses));
+  }
+  //endregion
+
+  // region Send token builder methods
+
+  transferToken(amount: string): TransferTokenBuilder {
+    if (this._type === TransactionType.SendToken) {
+      this._transferToken = new TransferTokenBuilder().amount(amount);
+      return this._transferToken;
+    }
+    throw new BuildTransactionError('Token transfers can only be set for send token transactions');
+  }
+
+  private getSendTokenData(): string {
+    if (this._transferToken) return this._transferToken.signAndBuild();
+    throw new BuildTransactionError('Missing token transfer information');
+  }
+
+  private buildSendTokenTransaction(): TxData {
+    const sendData = this.getSendTokenData();
+    const tx: TxData = this.buildBase(sendData);
+    tx.to = this._contractAddress;
+    return tx;
+  }
+  // endregion
+  // region Send builder methods
+
+  contract(address: string): void {
+    if (isValidEthAddress(address)) this._contractAddress = address;
+    else throw new BuildTransactionError('Invalid address: ' + address);
+  }
+
+  /**
+   * Gets the transfer builder if exist, or creates a new one for this transaction and returns it
+   *
+   * @returns {TransferFundsBuilder} the transfer builder
+   */
+  transfer(): TransferFundsBuilder {
+    if (this._type !== TransactionType.Send) {
+      throw new BuildTransactionError('Transfers can only be set for send transactions');
+    }
+    if (!this._transfer) {
+      this._transfer = new TransferFundsBuilder();
+    }
+    return this._transfer;
+  }
+
+  private getSendData(): string {
+    if (this._transfer) {
+      return this._transfer.signAndBuild();
+    }
+    throw new BuildTransactionError('Missing transfer information');
+  }
+
+  private buildSendTransaction(): TxData {
+    const sendData = this.getSendData();
+    const tx: TxData = this.buildBase(sendData);
+    tx.to = this._contractAddress;
+    return tx;
+  }
+  //endregion
+
+  // region AddressInitialization builder methods
+
+  /**
+   * Set the contract transaction nonce to calculate the forwarder address.
+   *
+   * @param {number} contractCounter The counter to use
+   */
+  contractCounter(contractCounter: number): void {
+    if (contractCounter < 0) {
+      throw new BuildTransactionError(`Invalid contract counter: ${contractCounter}`);
+    }
+
+    this._contractCounter = contractCounter;
+  }
+
+  /**
+   * Build a transaction to create a forwarder.
+   *
+   * @returns {TxData} The Ethereum transaction data
+   */
+  private buildAddressInitializationTransaction(): TxData {
+    const addressInitData = getAddressInitializationData();
+    const tx: TxData = this.buildBase(addressInitData);
+    tx.to = this._contractAddress;
+    return tx;
+  }
+
+  /**
+   * Obtain the inferred forwarder address for an Address initialization transaction
+   * determined by the contract address and the contract counter.
+   *
+   * @returns {string} the forwarder contract address
+   */
+  public getForwarderAddress(): string {
+    if (this._type !== TransactionType.AddressInitialization) {
+      throw new ForwarderAddressError('Wrong transaction type');
+    }
+    if (this._contractAddress === undefined) {
+      throw new ForwarderAddressError('Contract address was not defined');
+    }
+    if (this._contractCounter === undefined) {
+      throw new ForwarderAddressError('Contract nonce was not defined');
+    }
+    return calculateForwarderAddress(this._contractAddress, this._contractCounter);
+  }
+  //endregion
+
+  /** @inheritdoc */
+  protected get transaction(): Transaction {
+    return this._transaction;
+  }
+
+  /** @inheritdoc */
+  protected set transaction(transaction: Transaction) {
+    this._transaction = transaction;
+  }
+}